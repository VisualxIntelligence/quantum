--- conflicted
+++ resolved
@@ -194,10 +194,7 @@
                 FROM   solutions
                 WHERE  time_received >= ?
                 AND  (circuit_type = 'peaked' OR circuit_type IS NULL)
-<<<<<<< HEAD
                 AND typeof(miner_uid) = 'integer'
-=======
->>>>>>> ec214f7d
                 ORDER  BY time_received DESC
                 """,
                 (cutoff_time.isoformat(),),
@@ -219,7 +216,6 @@
 
             # process peaked
             for row in rows_peaked:
-<<<<<<< HEAD
                 uid = row["miner_uid"]
                 entropy = row["entanglement_entropy"]
                 nqubits = row["nqubits"]
@@ -233,17 +229,6 @@
                 base = self.calculate_single_solution_score(
                     entropy, nqubits, is_correct
                 )
-=======
-                uid         = row["miner_uid"]
-                entropy     = row["entanglement_entropy"]
-                nqubits     = row["nqubits"]
-                is_correct  = row["correct_solution"] == 1
-                ts          = datetime.fromisoformat(row["time_received"]).replace(tzinfo=timezone.utc)
-                age_h       = (current_time - ts).total_seconds() / 3600.0
-                decay       = math.exp(-decay_const * age_h)
-
-                base = self.calculate_single_solution_score(entropy, nqubits, is_correct)
->>>>>>> ec214f7d
                 scores_raw[uid]["peaked"] += base * decay
 
             # process hstab
